--- conflicted
+++ resolved
@@ -4,14 +4,9 @@
   "private": true,
   "type": "module",
   "scripts": {
-<<<<<<< HEAD
     "dev": "concurrently \"next dev\" \"sh ./bot.sh\"",
     "bot": "sh ./bot.sh",
-    "build": "next build",
-=======
-    "dev": "next dev",
     "build": "prisma generate && next build",
->>>>>>> 9818c3e1
     "start": "next start",
     "lint": "next lint",
     "setup-webhook": "ts-node scripts/tg-delete-webhook.ts",
@@ -21,14 +16,9 @@
     "@argent/tma-wallet": "^1.17.1",
     "@brian-ai/langchain": "^1.2.9",
     "@brian-ai/sdk": "^0.3.6",
-<<<<<<< HEAD
     "@langchain/core": "^0.3.27",
     "@langchain/langgraph": "^0.2.39",
     "@langchain/openai": "^0.3.16",
-=======
-    "@langchain/core": "^0.3.26",
-    "@prisma/client": "^6.2.1",
->>>>>>> 9818c3e1
     "@radix-ui/react-avatar": "^1.1.1",
     "@radix-ui/react-dialog": "^1.1.2",
     "@radix-ui/react-dropdown-menu": "^2.1.2",
