--- conflicted
+++ resolved
@@ -23,10 +23,7 @@
 import Link from "next/link";
 import { TransactionSuccess } from "@/components/TransactionSuccess";
 import CommandList from "@/components/ui/command";
-<<<<<<< HEAD
 import { getAIResponse, suggestTransactions } from "./langchainContext";
-=======
-import { useState } from "react";
 
 interface UserPreferences {
   riskTolerance: "low" | "medium" | "high";
@@ -34,7 +31,6 @@
   preferredChains: string[];
   investmentHorizon: "short" | "medium" | "long";
 }
->>>>>>> 6bd6494b
 
 interface Message {
   role: string;
@@ -148,7 +144,7 @@
   onClose: () => void;
   onSubmit: (preferences: UserPreferences) => void;
 }> = ({ open, onClose, onSubmit }) => {
-  const [preferences, setPreferences] = useState<UserPreferences>({
+  const [preferences, setPreferences] = React.useState<UserPreferences>({
     riskTolerance: "medium",
     preferredAssets: [],
     preferredChains: [],
@@ -170,8 +166,7 @@
               onChange={(e) =>
                 setPreferences((prev) => ({
                   ...prev,
-                  riskTolerance: e.target
-                    .value as UserPreferences["riskTolerance"],
+                  riskTolerance: e.target.value as UserPreferences["riskTolerance"],
                 }))
               }
             >
@@ -268,8 +263,8 @@
   const { address } = useAccount();
   const scrollRef = React.useRef<HTMLDivElement>(null);
   const [isInputClicked, setIsInputClicked] = React.useState<boolean>(false);
-  const [showPreferences, setShowPreferences] = useState(false);
-  const [userPreferences, setUserPreferences] = useState<UserPreferences>({
+  const [showPreferences, setShowPreferences] = React.useState(false);
+  const [userPreferences, setUserPreferences] = React.useState<UserPreferences>({
     riskTolerance: "medium",
     preferredAssets: [],
     preferredChains: [],
@@ -283,38 +278,7 @@
   }, [messages]);
 
   React.useEffect(() => {
-    // Initial welcome message
-<<<<<<< HEAD
-    setMessages([{
-      id: uuidv4(),
-      role: 'agent',
-      content: 'Hello! I can help you with the following actions:\n\n' +
-              '• Swap tokens\n' +
-              '• Transfer tokens\n' +
-              '• Deposit to protocols\n' +
-              '• Withdraw from protocols\n' +
-              '• Bridge tokens\n\n' +
-              'What would you like to do?',
-      timestamp: new Date().toLocaleTimeString(),
-      user: 'Agent'
-    }]);
-
-    // Add transaction suggestions if the user has a history
-    if (address) {
-      suggestTransactions(address).then((suggestions) => {
-        const suggestionMessage: Message = {
-          id: uuidv4(),
-          role: 'agent',
-          content: suggestions,
-          timestamp: new Date().toLocaleTimeString(),
-          user: 'Agent',
-        };
-        setMessages(prev => [...prev, suggestionMessage]);
-      });
-    }
-  }, [address]);
-
-=======
+    // Initial welcome message with transaction suggestions if available
     setMessages([
       {
         id: uuidv4(),
@@ -331,8 +295,21 @@
         user: "Agent",
       },
     ]);
-  }, []);
->>>>>>> 6bd6494b
+
+    if (address) {
+      suggestTransactions(address).then((suggestions) => {
+        const suggestionMessage: Message = {
+          id: uuidv4(),
+          role: "agent",
+          content: suggestions,
+          timestamp: new Date().toLocaleTimeString(),
+          user: "Agent",
+        };
+        setMessages((prev) => [...prev, suggestionMessage]);
+      });
+    }
+  }, [address]);
+
   const createNewChat = async () => {
     const id = uuidv4();
     await router.push(`/agent/chat/${id}`);
@@ -384,17 +361,6 @@
     setIsLoading(true);
 
     try {
-<<<<<<< HEAD
-      const aiResponse = await getAIResponse(address, inputValue);
-
-      const agentMessage: Message = {
-        id: uuidv4(),
-        role: 'agent',
-        content: aiResponse,
-        timestamp: new Date().toLocaleTimeString(),
-        user: 'Agent',
-      };
-=======
       const response = await fetch("/api/ask", {
         method: "POST",
         headers: {
@@ -423,7 +389,7 @@
         agentMessage = {
           id: uuidv4(),
           role: "agent",
-          content: data.error, // This contains Brian's question for more details
+          content: data.error,
           timestamp: new Date().toLocaleTimeString(),
           user: "Agent",
         };
@@ -449,7 +415,6 @@
           user: "Agent",
         };
       }
->>>>>>> 6bd6494b
 
       setMessages((prev) => [...prev, agentMessage]);
     } catch (error) {
